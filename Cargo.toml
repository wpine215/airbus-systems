[workspace]

<<<<<<< HEAD
members = [
    "a320",
    "systems"
]
=======
# See more keys and their definitions at https://doc.rust-lang.org/cargo/reference/manifest.html

[lib]
name = "a320"
crate-type = ["cdylib"]

[dependencies]
uom = "0.30.0"
rand = "0.8.0"
msfs = "0.0.1-alpha.2"
ntest = "0.7.2"
plotlib = "0.5.1"
rustplotlib = "0.0.4"
>>>>>>> b4b20383
<|MERGE_RESOLUTION|>--- conflicted
+++ resolved
@@ -1,22 +1,6 @@
 [workspace]
 
-<<<<<<< HEAD
 members = [
     "a320",
     "systems"
-]
-=======
-# See more keys and their definitions at https://doc.rust-lang.org/cargo/reference/manifest.html
-
-[lib]
-name = "a320"
-crate-type = ["cdylib"]
-
-[dependencies]
-uom = "0.30.0"
-rand = "0.8.0"
-msfs = "0.0.1-alpha.2"
-ntest = "0.7.2"
-plotlib = "0.5.1"
-rustplotlib = "0.0.4"
->>>>>>> b4b20383
+]